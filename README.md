--- conflicted
+++ resolved
@@ -53,8 +53,9 @@
 
 ## Deployment
 
-<<<<<<< HEAD
-Trippit is a single-page application. When hosting the built files every route should be served by `index.html` so the client side router can handle the URL.
+
+Trippit is a single-page application. When hosting the built files you need to ensure every route is served by `index.html` so the client side router can resolve the URL. The included `404.html` page automatically redirects unknown routes back to the app and preserves the path, allowing shared links like `/trip/123` to open correctly. Configure your hosting provider to serve both `index.html` and `404.html` for unknown routes. The build script automatically copies `404.html` into the `dist` directory so it can be deployed alongside `index.html`.
+If you're using Netlify, set the build command to `npm run build` and use `dist` as the publish directory so the redirect rule works correctly.
 
 For Netlify deployments create a `netlify.toml` file in the project root with:
 
@@ -71,8 +72,4 @@
 /* /index.html 200
 ```
 
-Vite automatically copies the `public` directory during `npm run build` so the `_redirects` file is included in the final `dist` output.
-=======
-Trippit is a single-page application. When hosting the built files you need to ensure every route is served by `index.html` so the client side router can resolve the URL. The included `404.html` page automatically redirects unknown routes back to the app and preserves the path, allowing shared links like `/trip/123` to open correctly. Configure your hosting provider to serve both `index.html` and `404.html` for unknown routes. The build script automatically copies `404.html` into the `dist` directory so it can be deployed alongside `index.html`.
-If you're using Netlify, set the build command to `npm run build` and use `dist` as the publish directory so the redirect rule works correctly.
->>>>>>> 119ba659
+Vite automatically copies the `public` directory during `npm run build` so the `_redirects` file is included in the final `dist` output.